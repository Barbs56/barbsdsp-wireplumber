/* WirePlumber
 *
 * Copyright © 2019 Collabora Ltd.
 *    @author Julian Bouzas <julian.bouzas@collabora.com>
 *
 * SPDX-License-Identifier: MIT
 */

/**
 * module-pw-bluez provides bluetooth device detection through pipewire
 * and automatically creates pipewire audio nodes to play and capture audio
 */

#include <spa/utils/keys.h>
#include <spa/utils/names.h>
#include <spa/monitor/monitor.h>
#include <pipewire/pipewire.h>
#include <wp/wp.h>

enum wp_bluez_profile {
  WP_BLUEZ_A2DP = 0,
  WP_BLUEZ_HEADUNIT = 1,  /* HSP/HFP Head Unit (Headsets) */
  WP_BLUEZ_GATEWAY = 2    /* HSP/HFP Gateway (Phones) */
};

struct monitor {
  struct spa_handle *handle;
  struct spa_monitor *monitor;
  struct spa_list device_list;
};

struct impl {
  WpModule *module;
  WpRemotePipewire *remote_pipewire;
  GHashTable *registered_endpoints;

  /* The bluez monitor */
  struct monitor monitor;
};

struct device {
  struct impl *impl;
  struct spa_list link;
  uint32_t id;

  struct pw_properties *props;

  struct spa_handle *handle;
  struct pw_proxy *proxy;
  struct spa_device *device;
  struct spa_hook device_listener;

  struct spa_list node_list;
};

struct node {
  struct impl *impl;
  struct device *device;
  struct spa_list link;
  uint32_t id;

  struct pw_properties *props;

  struct pw_node *adapter;
  struct pw_proxy *proxy;
};

static void
on_endpoint_created(GObject *initable, GAsyncResult *res, gpointer d)
{
  struct impl *data = d;
  WpEndpoint *endpoint = NULL;
  guint global_id = 0;
  GError *error = NULL;

  /* Get the endpoint */
  endpoint = wp_endpoint_new_finish(initable, res, NULL);
  g_return_if_fail (endpoint);

  /* Check for error */
  if (error) {
    g_clear_object (&endpoint);
    g_warning ("Failed to create client endpoint: %s", error->message);
    return;
  }

  /* Get the endpoint global id */
  g_object_get (endpoint, "global-id", &global_id, NULL);
  g_debug ("Created bluetooth endpoint for global id %d", global_id);

  /* Register the endpoint and add it to the table */
  wp_endpoint_register (endpoint);
  g_hash_table_insert (data->registered_endpoints, GUINT_TO_POINTER(global_id),
      endpoint);
}


static gboolean
parse_bluez_properties (const struct spa_dict *props, const gchar **name,
    const gchar **media_class, enum pw_direction *direction)
{
  const char *local_name = NULL;
  const char *local_media_class = NULL;
  enum pw_direction local_direction;
  enum wp_bluez_profile profile;

  /* Get the name */
  local_name = spa_dict_lookup (props, "node.name");
  if (!local_name)
    return FALSE;

  /* Get the media class */
  local_media_class = spa_dict_lookup(props, SPA_KEY_MEDIA_CLASS);
  if (!local_media_class)
    return FALSE;

  /* Get the direction */
  if (g_str_has_prefix (local_media_class, "Audio/Sink"))
    local_direction = PW_DIRECTION_INPUT;
  else if (g_str_has_prefix (local_media_class, "Audio/Source"))
    local_direction = PW_DIRECTION_OUTPUT;
  else
    return FALSE;

  /* Get the bluez profile */
  if (g_str_has_prefix (local_name, "bluez5.a2dp"))
    profile = WP_BLUEZ_A2DP;
  else if (g_str_has_prefix (local_name, "bluez5.hsp-hs"))
    profile = WP_BLUEZ_HEADUNIT;
  else if (g_str_has_prefix (local_name, "bluez5.hfp-hf"))
    profile = WP_BLUEZ_HEADUNIT;
  else if (g_str_has_prefix (local_name, "bluez5.hsp-ag"))
    profile = WP_BLUEZ_GATEWAY;
  else if (g_str_has_prefix (local_name, "bluez5.hfp-ag"))
    profile = WP_BLUEZ_GATEWAY;
  else
    return FALSE;

  /* Set the name */
  if (name)
    *name = local_name;

  /* Set the media class */
  if (media_class) {
    switch (local_direction) {
    case PW_DIRECTION_INPUT:
      switch (profile) {
      case WP_BLUEZ_A2DP:
        *media_class = "Bluez/Sink/A2dp";
        break;
      case WP_BLUEZ_HEADUNIT:
        *media_class = "Bluez/Sink/Headunit";
        break;
      case WP_BLUEZ_GATEWAY:
        *media_class = "Bluez/Sink/Gateway";
        break;
      default:
        break;
      }
      break;

    case PW_DIRECTION_OUTPUT:
      switch (profile) {
      case WP_BLUEZ_A2DP:
        *media_class = "Bluez/Source/A2dp";
        break;
      case WP_BLUEZ_HEADUNIT:
        *media_class = "Bluez/Source/Headunit";
        break;
      case WP_BLUEZ_GATEWAY:
        *media_class = "Bluez/Source/Gateway";
        break;
      }
      break;

    default:
      break;
    }
  }

  /* Set the direction */
  if (direction)
    *direction = local_direction;

  return TRUE;
}

/* TODO: we need to find a better way to do this */
static gboolean
is_bluez_node (const struct spa_dict *props)
{
  const gchar *name = NULL;

  /* Get the name */
  name = spa_dict_lookup (props, "node.name");
  if (!name)
    return FALSE;

  /* Check if it is a bluez device */
  if (!g_str_has_prefix (name, "bluez5."))
    return FALSE;

  return TRUE;
}

static void
on_node_added (WpRemotePipewire *rp, WpProxy *proxy, struct impl *data)
{
  g_autoptr (WpCore) core = wp_module_get_core (data->module);
  const gchar *name, *media_class;
  enum pw_direction direction;
  GVariantBuilder b;
  g_autoptr (WpProperties) props = NULL;
  g_autoptr (GVariant) endpoint_props = NULL;
  guint32 id = wp_proxy_get_global_id (proxy);

<<<<<<< HEAD
  props = wp_proxy_get_global_properties (proxy);
  g_return_if_fail(props);

  /* Get the media_class */
  media_class = wp_properties_get (props, PW_KEY_MEDIA_CLASS);

  /* Get the name */
  name = wp_properties_get (props, PW_KEY_MEDIA_NAME);
  if (!name)
    name = wp_properties_get (props, PW_KEY_NODE_NAME);

  /* Only handle bluetooth nodes */
  if (!g_str_has_prefix (name, "api.bluez5"))
=======
  /* Only handle bluez nodes */
  g_return_if_fail(props);
  if (!is_bluez_node (props))
>>>>>>> 95665a34
    return;

  /* Parse the bluez properties */
  if (!parse_bluez_properties (props, &name, &media_class, &direction)) {
    g_critical ("failed to parse bluez properties");
    return;
  }

  /* Set the properties */
  g_variant_builder_init (&b, G_VARIANT_TYPE_VARDICT);
  g_variant_builder_add (&b, "{sv}",
      "name", g_variant_new_take_string (
          g_strdup_printf ("Bluez %u (%s)", id, name)));
  g_variant_builder_add (&b, "{sv}",
      "media-class", g_variant_new_string (media_class));
  g_variant_builder_add (&b, "{sv}",
      "direction", g_variant_new_uint32 (direction));
  g_variant_builder_add (&b, "{sv}",
      "proxy-node", g_variant_new_uint64 ((guint64) proxy));
  endpoint_props = g_variant_builder_end (&b);

  /* Create the endpoint async */
  wp_factory_make (core, "pipewire-simple-endpoint", WP_TYPE_ENDPOINT,
      endpoint_props, on_endpoint_created, data);
}

static void
on_global_removed (WpRemotePipewire *rp, WpProxy *proxy, struct impl *data)
{
  WpEndpoint *endpoint = NULL;
  guint32 id = wp_proxy_get_global_id (proxy);

  /* Get the endpoint */
  endpoint = g_hash_table_lookup (data->registered_endpoints,
      GUINT_TO_POINTER(id));
  if (!endpoint)
    return;

  /* Unregister the endpoint and remove it from the table */
  wp_endpoint_unregister (endpoint);
  g_hash_table_remove (data->registered_endpoints, GUINT_TO_POINTER(id));
}

static struct node *
create_node(struct impl *impl, struct device *dev, uint32_t id,
    const struct spa_device_object_info *info)
{
  struct node *node;
  const char *name, *profile;
  struct pw_properties *props = NULL;
  struct pw_factory *factory = NULL;
  struct pw_node *adapter = NULL;

  /* Check if the type is a node */
  if (info->type != SPA_TYPE_INTERFACE_Node)
    return NULL;

  /* Get the bluez name */
  name = pw_properties_get(dev->props, SPA_KEY_DEVICE_DESCRIPTION);
  if (name == NULL)
    name = pw_properties_get(dev->props, SPA_KEY_DEVICE_NAME);
  if (name == NULL)
      name = pw_properties_get(dev->props, SPA_KEY_DEVICE_NICK);
  if (name == NULL)
    name = pw_properties_get(dev->props, SPA_KEY_DEVICE_ALIAS);
  if (name == NULL)
    name = "bluetooth-device";

  /* Get the bluez profile */
  profile = spa_dict_lookup(info->props, SPA_KEY_API_BLUEZ5_PROFILE);
  if (!profile)
    profile = "null";

  /* Find the factory */
  factory = wp_remote_pipewire_find_factory(impl->remote_pipewire, "adapter");
  g_return_val_if_fail (factory, NULL);

  /* Create the properties */
  props = pw_properties_new_dict(info->props);
  pw_properties_setf(props, PW_KEY_NODE_NAME, "bluez5.%s.%s", profile, name);
  pw_properties_set(props, PW_KEY_NODE_DESCRIPTION, name);
  pw_properties_set(props, PW_KEY_FACTORY_NAME, info->factory_name);

  /* Create the adapter */
  adapter = pw_factory_create_object(factory, NULL, PW_TYPE_INTERFACE_Node,
      PW_VERSION_NODE_PROXY, props, 0);
  if (!adapter) {
    pw_properties_free(props);
    return NULL;
  }

  /* Create the node */
  node = g_slice_new0(struct node);
  node->impl = impl;
  node->device = dev;
  node->id = id;
  node->props = props;
  node->adapter = adapter;
  node->proxy = wp_remote_pipewire_export(impl->remote_pipewire,
      PW_TYPE_INTERFACE_Node, props, adapter, 0);
  if (!node->proxy) {
    pw_properties_free(props);
    g_slice_free (struct node, node);
    return NULL;
  }

  /* Add the node to the list */
  spa_list_append(&dev->node_list, &node->link);

  return node;
}

static void
update_node(struct impl *impl, struct device *dev, struct node *node,
    const struct spa_device_object_info *info)
{
  /* Just update the properties */
  pw_properties_update(node->props, info->props);
}

static void destroy_node(struct impl *impl, struct device *dev, struct node *node)
{
  /* Remove the node from the list */
  spa_list_remove(&node->link);

  /* Destroy the proxy node */
  pw_proxy_destroy(node->proxy);

  /* Destroy the node */
  g_slice_free (struct node, node);
}

static struct node *
find_node(struct device *dev, uint32_t id)
{
  struct node *node;

  /* Find the node in the list */
  spa_list_for_each(node, &dev->node_list, link) {
    if (node->id == id)
      return node;
  }

  return NULL;
}

static void
device_object_info(void *data, uint32_t id,
  const struct spa_device_object_info *info)
{
  struct device *dev = data;
  struct impl *impl = dev->impl;
  struct node *node = NULL;

  /* Find the node */
  node = find_node(dev, id);

  if (info) {
    /* Just update the node if it already exits, otherwise create it */
    if (node)
      update_node(impl, dev, node, info);
    else
      create_node(impl, dev, id, info);
  } else {
    /* Just remove the node if it already exists */
    if (node)
      destroy_node(impl, dev, node);
  }
}

static const struct spa_device_events device_events = {
  SPA_VERSION_DEVICE_EVENTS,
  .object_info = device_object_info
};

static struct device*
create_device(struct impl *impl, uint32_t id,
  const struct spa_monitor_object_info *info) {

  struct device *dev;
  struct spa_handle *handle;
  int res;
  void *iface;

  /* Check if the type is a device */
  if (info->type != SPA_TYPE_INTERFACE_Device)
    return NULL;

  /* Load the device handle */
  handle = (struct spa_handle *)wp_remote_pipewire_load_spa_handle (
      impl->remote_pipewire, info->factory_name, info->props);
  if (!handle)
    return NULL;

  /* Get the handle interface */
  res = spa_handle_get_interface(handle, info->type, &iface);
  if (res < 0) {
    pw_unload_spa_handle(handle);
    return NULL;
  }

  /* Create the device */
  dev = g_slice_new0(struct device);
  dev->impl = impl;
  dev->id = id;
  dev->handle = handle;
  dev->device = iface;
  dev->props = pw_properties_new_dict(info->props);
  dev->proxy = wp_remote_pipewire_export (impl->remote_pipewire, info->type, dev->props, dev->device, 0);
  if (!dev->proxy) {
    pw_unload_spa_handle(handle);
    return NULL;
  }
  spa_list_init(&dev->node_list);

  /* Add device listener for events */
  spa_device_add_listener(dev->device, &dev->device_listener, &device_events,
      dev);

  /* Add the device to the list */
  spa_list_append(&impl->monitor.device_list, &dev->link);

  return dev;
}

static void
update_device(struct impl *impl, struct device *dev,
    const struct spa_monitor_object_info *info)
{
  /* Update the properties of the device */
  pw_properties_update(dev->props, info->props);
}

static void
destroy_device(struct impl *impl, struct device *dev)
{
  struct node *node;

  /* Remove the device from the list */
  spa_list_remove(&dev->link);

  /* Remove the device listener */
  spa_hook_remove(&dev->device_listener);

  /* Destry all the nodes that the device has */
  spa_list_consume(node, &dev->node_list, link)
    destroy_node(impl, dev, node);

  /* Destroy the device proxy */
  pw_proxy_destroy(dev->proxy);

  /* Unload the device handle */
  pw_unload_spa_handle(dev->handle);

  /* Destroy the object */
  g_slice_free (struct device, dev);
}

static struct device *
find_device(struct impl *impl, uint32_t id)
{
  struct device *dev;

  /* Find the device in the list */
  spa_list_for_each(dev, &impl->monitor.device_list, link) {
    if (dev->id == id)
      return dev;
  }

  return NULL;
}

static int
monitor_object_info(gpointer data, uint32_t id,
    const struct spa_monitor_object_info *info)
{
  struct impl *impl = data;
  struct device *dev = NULL;

  /* Find the device */
  dev = find_device(impl, id);

  if (info) {
    /* Just update the device if it already exits, otherwise create it */
    if (dev)
      update_device(impl, dev, info);
    else
      if (!create_device(impl, id, info))
        return -ENOMEM;
  } else {
    /* Just remove the device if it already exists, otherwise return error */
    if (dev)
      destroy_device(impl, dev);
    else
      return -ENODEV;
  }

  return 0;
}

static const struct spa_monitor_callbacks monitor_callbacks =
{
  SPA_VERSION_MONITOR_CALLBACKS,
  .object_info = monitor_object_info,
};

static void
start_monitor (WpRemotePipewire *remote, WpRemoteState state, gpointer data)
{
  struct impl *impl = data;
  struct spa_handle *handle;
  int res;
  void *iface;

  /* Load the monitor handle */
  handle = (struct spa_handle *)wp_remote_pipewire_load_spa_handle (
      impl->remote_pipewire, SPA_NAME_API_BLUEZ5_MONITOR, NULL);
  if (!handle) {
    g_message ("SPA bluez5 plugin could not be loaded; is it installed?");
    return;
  }

  /* Get the handle interface */
  res = spa_handle_get_interface(handle, SPA_TYPE_INTERFACE_Monitor, &iface);
  if (res < 0) {
    g_critical ("module-pw-alsa-udev cannot get monitor interface");
    pw_unload_spa_handle(handle);
    return;
  }

  /* Init the monitor data */
  impl->monitor.handle = handle;
  impl->monitor.monitor = iface;
  spa_list_init(&impl->monitor.device_list);

  /* Set the monitor callbacks */
  spa_monitor_set_callbacks(impl->monitor.monitor, &monitor_callbacks, impl);
}

static void
module_destroy (gpointer data)
{
  struct impl *impl = data;

  /* Set to NULL module and remote pipewire as we don't own the reference */
  impl->module = NULL;
  impl->remote_pipewire = NULL;

  /* Destroy the registered endpoints table */
  g_hash_table_unref(impl->registered_endpoints);
  impl->registered_endpoints = NULL;

  /* Clean up */
  g_slice_free (struct impl, impl);
}

void
wireplumber__module_init (WpModule * module, WpCore * core, GVariant * args)
{
  struct impl *impl;
  WpRemotePipewire *rp;

  /* Make sure the remote pipewire is valid */
  rp = wp_core_get_global (core, WP_GLOBAL_REMOTE_PIPEWIRE);
  if (!rp) {
    g_critical ("module-pw-bluez cannot be loaded without a registered "
        "WpRemotePipewire object");
    return;
  }

  /* Create the module data */
  impl = g_slice_new0(struct impl);
  impl->module = module;
  impl->remote_pipewire = rp;
  impl->registered_endpoints = g_hash_table_new_full (g_direct_hash,
      g_direct_equal, NULL, (GDestroyNotify)g_object_unref);

  /* Set destroy callback for impl */
  wp_module_set_destroy_callback (module, module_destroy, impl);

  /* Add the spa lib */
  wp_remote_pipewire_add_spa_lib (rp, "api.bluez5.*", "bluez5/libspa-bluez5");

  /* Start the monitor when the connected callback is triggered */
  g_signal_connect(rp, "state-changed::connected", (GCallback)start_monitor, impl);

  /* Register the global added/removed callbacks */
  g_signal_connect(rp, "global-added::node", (GCallback)on_node_added, impl);
  g_signal_connect(rp, "global-removed", (GCallback)on_global_removed, impl);
}<|MERGE_RESOLUTION|>--- conflicted
+++ resolved
@@ -96,7 +96,7 @@
 
 
 static gboolean
-parse_bluez_properties (const struct spa_dict *props, const gchar **name,
+parse_bluez_properties (WpProperties *props, const gchar **name,
     const gchar **media_class, enum pw_direction *direction)
 {
   const char *local_name = NULL;
@@ -105,12 +105,12 @@
   enum wp_bluez_profile profile;
 
   /* Get the name */
-  local_name = spa_dict_lookup (props, "node.name");
+  local_name = wp_properties_get (props, PW_KEY_NODE_NAME);
   if (!local_name)
     return FALSE;
 
   /* Get the media class */
-  local_media_class = spa_dict_lookup(props, SPA_KEY_MEDIA_CLASS);
+  local_media_class = wp_properties_get (props, PW_KEY_MEDIA_CLASS);
   if (!local_media_class)
     return FALSE;
 
@@ -187,12 +187,12 @@
 
 /* TODO: we need to find a better way to do this */
 static gboolean
-is_bluez_node (const struct spa_dict *props)
+is_bluez_node (WpProperties *props)
 {
   const gchar *name = NULL;
 
   /* Get the name */
-  name = spa_dict_lookup (props, "node.name");
+  name = wp_properties_get (props, PW_KEY_NODE_NAME);
   if (!name)
     return FALSE;
 
@@ -214,25 +214,11 @@
   g_autoptr (GVariant) endpoint_props = NULL;
   guint32 id = wp_proxy_get_global_id (proxy);
 
-<<<<<<< HEAD
   props = wp_proxy_get_global_properties (proxy);
   g_return_if_fail(props);
 
-  /* Get the media_class */
-  media_class = wp_properties_get (props, PW_KEY_MEDIA_CLASS);
-
-  /* Get the name */
-  name = wp_properties_get (props, PW_KEY_MEDIA_NAME);
-  if (!name)
-    name = wp_properties_get (props, PW_KEY_NODE_NAME);
-
-  /* Only handle bluetooth nodes */
-  if (!g_str_has_prefix (name, "api.bluez5"))
-=======
   /* Only handle bluez nodes */
-  g_return_if_fail(props);
   if (!is_bluez_node (props))
->>>>>>> 95665a34
     return;
 
   /* Parse the bluez properties */
